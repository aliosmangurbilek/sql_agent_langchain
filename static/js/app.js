--- conflicted
+++ resolved
@@ -115,10 +115,6 @@
 
 function handleError(error) {
     console.error('Request failed:', error);
-<<<<<<< HEAD
-=======
-
->>>>>>> 8724677b
     const msg = error && error.message ? error.message : 'An unexpected error occurred';
     showError(msg);
 }
@@ -140,10 +136,7 @@
     } catch (_) {
         throw new Error('Invalid JSON response');
     }
-<<<<<<< HEAD
-=======
-
->>>>>>> 8724677b
+
 }
 
 function executeQuery() {
