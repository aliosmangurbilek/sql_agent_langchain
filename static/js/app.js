// DOM Elements
const dbUriInput = document.getElementById('db-uri');
const modelSelect = document.getElementById('model-select');
const questionInput = document.getElementById('question');
const runQueryBtn = document.getElementById('run-query');
const runChartBtn = document.getElementById('run-chart');
const sqlOutput = document.getElementById('sql-output');
const dataOutput = document.getElementById('data-output');
const chartOutput = document.getElementById('chart-output');
const loadingDiv = document.getElementById('loading');
const errorDiv = document.getElementById('error');
const themeToggle = document.getElementById('theme-toggle');

// Tab functionality
const tabBtns = document.querySelectorAll('.tab-btn');
const tabPanes = document.querySelectorAll('.tab-pane');

// Initialize the application
document.addEventListener('DOMContentLoaded', function() {
    // Load saved DB URI from localStorage
    const savedDbUri = localStorage.getItem('dbUri');
    if (savedDbUri) {
        dbUriInput.value = savedDbUri;
    }

    // Apply saved theme
    const savedTheme = localStorage.getItem('theme') || 'light';
    setTheme(savedTheme);
    
    // Setup event listeners
    setupEventListeners();

    // Load models from OpenRouter
    loadModels();

    // Load sample questions
    loadSampleQuestions();
});

function setupEventListeners() {
    // Tab switching
    tabBtns.forEach(btn => {
        btn.addEventListener('click', () => switchTab(btn.dataset.tab));
    });

    // Save DB URI to localStorage
    dbUriInput.addEventListener('change', () => {
        localStorage.setItem('dbUri', dbUriInput.value);
    });
    // Save selected model to localStorage
    modelSelect.addEventListener('change', () => {
        localStorage.setItem('selectedModel', modelSelect.value);
    });

    // Refresh models button
    const refreshModelsBtn = document.getElementById('refresh-models-btn');
    if (refreshModelsBtn) {
        refreshModelsBtn.addEventListener('click', () => {
            refreshModelsBtn.disabled = true;
            refreshModelsBtn.textContent = '⏳';
            loadModels().finally(() => {
                refreshModelsBtn.disabled = false;
                refreshModelsBtn.textContent = '🔄';
            });
        });
    }

    // Query execution
    runQueryBtn.addEventListener('click', executeQuery);
    runChartBtn.addEventListener('click', generateChart);

    // Enter key handling
    questionInput.addEventListener('keydown', (e) => {
        if (e.ctrlKey && e.key === 'Enter') {
            executeQuery();
        }
    });

    // Theme toggle
    if (themeToggle) {
        themeToggle.addEventListener('click', () => {
            const newTheme = document.body.classList.contains('dark-mode') ? 'light' : 'dark';
            setTheme(newTheme);
            localStorage.setItem('theme', newTheme);
        });
    }
}

function switchTab(tabName) {
    // Update tab buttons
    tabBtns.forEach(btn => {
        btn.classList.toggle('active', btn.dataset.tab === tabName);
    });

    // Update tab panes
    tabPanes.forEach(pane => {
        pane.classList.toggle('active', pane.id === `${tabName}-tab`);
    });
}

function showLoading(show = true) {
    loadingDiv.classList.toggle('hidden', !show);
    runQueryBtn.disabled = show;
    runChartBtn.disabled = show;
}

function showError(message) {
    errorDiv.textContent = message;
    errorDiv.classList.remove('hidden');
}

function hideError() {
    errorDiv.classList.add('hidden');
}

function handleError(error) {
    console.error('Request failed:', error);
<<<<<<< HEAD
    const msg = error && error.message ? error.message : 'An unexpected error occurred';
    showError(msg);
}

// Helper to fetch JSON with graceful error handling
async function fetchJson(url, options) {
    const response = await fetch(url, options);
    const text = await response.text();
    if (!response.ok) {
        try {
            const data = JSON.parse(text);
            throw new Error(data.error || response.statusText);
        } catch (_) {
            throw new Error(text || response.statusText);
        }
    }
    try {
        return JSON.parse(text);
    } catch (_) {
        throw new Error('Invalid JSON response');
    }
=======
    showError(error.message || 'An unexpected error occurred');
>>>>>>> e507b1cd
}

function executeQuery() {
    const dbUri = dbUriInput.value.trim();
    const question = questionInput.value.trim();
    const model = modelSelect.value;

    if (!dbUri || !question) {
        showError('Please provide both a database URI and a question.');
        return;
    }

    showLoading();
    fetchJson('/api/query', {
        method: 'POST',
        headers: { 'Content-Type': 'application/json' },
        body: JSON.stringify({ db_uri: dbUri, question: question, model: model })
    })
    .then(handleQueryResponse)
    .catch(handleError)
    .finally(hideLoading);
}

function generateChart() {
    const dbUri = dbUriInput.value.trim();
    const question = questionInput.value.trim();
    const model = modelSelect.value;

    if (!dbUri || !question) {
        showError('Please provide both a database URI and a question.');
        return;
    }

    showLoading();
    fetchJson('/api/chart', {
        method: 'POST',
        headers: { 'Content-Type': 'application/json' },
        body: JSON.stringify({ db_uri: dbUri, question: question, model: model })
    })
    .then(handleChartResponse)
    .catch(handleError)
    .finally(hideLoading);
}

function handleQueryResponse(data) {
    if (data.error) {
        showError(data.error);
        return;
    }

    // Display agent answer
    if (data.answer) {
        sqlOutput.textContent = data.answer;
    } else {
        sqlOutput.textContent = 'No answer returned';
    }

    // Show SQL query if returned
    if (data.sql) {
        sqlOutput.textContent += `\nSQL: ${data.sql}`;
    }

    // Display data rows if available
    if (data.data && data.data.length > 0) {
        dataOutput.textContent = JSON.stringify(data.data, null, 2);
    } else {
        dataOutput.textContent = 'No data returned';
    }

    // Display embedding suggestions if available
    const suggestionsDiv = document.getElementById('embedding-suggestions');
    if (suggestionsDiv) {
        if (data.embedding_suggestions && data.embedding_suggestions.length > 0) {
            let html = '<b>Embedding Suggestions:</b><ul>';
            data.embedding_suggestions.forEach(s => {
                html += `<li><b>Table:</b> ${s.table} <b>Score:</b> ${s.score.toFixed(3)}<br><span>${s.text}</span></li>`;
            });
            html += '</ul>';
            suggestionsDiv.innerHTML = html;
        } else {
            suggestionsDiv.innerHTML = '';
        }
    }

    // Switch to SQL tab to show results
    switchTab('sql');
}

function handleChartResponse(data) {
    if (data.error) {
        showError(data.error);
        return;
    }

    // Display SQL query
    if (data.sql) {
        sqlOutput.textContent = data.sql;
    }

    // Display data results
    if (data.data && data.data.length > 0) {
        dataOutput.textContent = JSON.stringify(data.data, null, 2);
    }

    // Display chart
    if (data.vega_spec) {
        renderChart(data.vega_spec);
    } else {
        chartOutput.innerHTML = 'No chart specification generated';
    }

    // Switch to chart tab to show results
    switchTab('chart');
}

async function renderChart(vegaSpec) {
    try {
        // Clear previous chart
        chartOutput.innerHTML = '';
        chartOutput.classList.add('has-chart');

        // Render the Vega-Lite chart
        await vegaEmbed('#chart-output', vegaSpec, {
            theme: 'quartz',
            actions: {
                export: true,
                source: false,
                compiled: false,
                editor: false
            }
        });

    } catch (error) {
        console.error('Chart rendering error:', error);
        chartOutput.innerHTML = `<div class="error">Chart rendering failed: ${error.message}</div>`;
        chartOutput.classList.remove('has-chart');
    }
}

function loadSampleQuestions() {
    const samples = [
        "Show me the top 10 customers by total revenue",
        "What are the monthly sales trends for the last year?",
        "Which products have the highest profit margins?",
        "Show me the distribution of orders by region",
        "What is the average order value by customer segment?"
    ];

    // Add sample questions as placeholder rotation
    let currentSample = 0;

    function rotatePlaceholder() {
        questionInput.placeholder = `e.g., ${samples[currentSample]}`;
        currentSample = (currentSample + 1) % samples.length;
    }

    // Initial placeholder
    rotatePlaceholder();

    // Rotate every 3 seconds when input is empty
    setInterval(() => {
        if (!questionInput.value) {
            rotatePlaceholder();
        }
    }, 3000);
}

// Health check function
async function checkHealth() {
    try {
        const data = await fetchJson('/api/healthz');
        console.log('Health check:', data);
        return data.status === 'ok';
    } catch (error) {
        console.error('Health check failed:', error);
        return false;
    }
}

// Load models from OpenRouter API
async function loadModels() {
    try {
        const data = await fetchJson('/api/models');
        if (data.models) {
            populateModelSelect(data.models);
        } else {
            console.error('Failed to load models:', data.error);
            // Fallback to default models
            populateModelSelect([
                { id: 'deepseek/deepseek-chat', name: 'DeepSeek Chat (Free)', is_free: true },
                { id: 'meta-llama/llama-3.1-8b-instruct:free', name: 'Llama 3.1 8B (Free)', is_free: true },
                { id: 'qwen/qwen-2.5-7b-instruct:free', name: 'Qwen 2.5 7B (Free)', is_free: true }
            ]);
        }
    } catch (error) {
        console.error('Error loading models:', error);
        // Fallback to default models
        populateModelSelect([
            { id: 'deepseek/deepseek-chat', name: 'DeepSeek Chat (Free)', is_free: true },
            { id: 'meta-llama/llama-3.1-8b-instruct:free', name: 'Llama 3.1 8B (Free)', is_free: true },
            { id: 'qwen/qwen-2.5-7b-instruct:free', name: 'Qwen 2.5 7B (Free)', is_free: true }
        ]);
    }
}

function populateModelSelect(models) {
    // Clear existing options
    modelSelect.innerHTML = '';
    
    // Add default option
    const defaultOption = document.createElement('option');
    defaultOption.value = '';
    defaultOption.textContent = 'Select a model...';
    modelSelect.appendChild(defaultOption);
    
    // Group models by free/paid
    const freeModels = models.filter(m => m.is_free);
    const paidModels = models.filter(m => !m.is_free);
    
    // Add free models first
    if (freeModels.length > 0) {
        const freeGroup = document.createElement('optgroup');
        freeGroup.label = '🆓 Free Models';
        freeModels.forEach(model => {
            const option = document.createElement('option');
            option.value = model.id;
            option.textContent = `${model.name} (${model.provider})`;
            freeGroup.appendChild(option);
        });
        modelSelect.appendChild(freeGroup);
    }
    
    // Add paid models
    if (paidModels.length > 0) {
        const paidGroup = document.createElement('optgroup');
        paidGroup.label = '💰 Paid Models';
        paidModels.forEach(model => {
            const option = document.createElement('option');
            option.value = model.id;
            option.textContent = `${model.name} (${model.provider})`;
            paidGroup.appendChild(option);
        });
        modelSelect.appendChild(paidGroup);
    }
    
    // Enable the select and restore saved selection
    modelSelect.disabled = false;
    const savedModel = localStorage.getItem('selectedModel');
    if (savedModel && Array.from(modelSelect.options).some(option => option.value === savedModel)) {
        modelSelect.value = savedModel;
    } else if (freeModels.length > 0) {
        // Default to first free model
        modelSelect.value = freeModels[0].id;
    }
}

// Perform initial health check
checkHealth().then(healthy => {
    if (!healthy) {
        showError('Backend service is not responding. Please check the server.');
    }
});

function setTheme(mode) {
    if (mode === 'dark') {
        document.body.classList.add('dark-mode');
        if (themeToggle) {
            themeToggle.textContent = '☀️ Light Mode';
        }
    } else {
        document.body.classList.remove('dark-mode');
        if (themeToggle) {
            themeToggle.textContent = '🌙 Dark Mode';
        }
    }
}<|MERGE_RESOLUTION|>--- conflicted
+++ resolved
@@ -115,7 +115,7 @@
 
 function handleError(error) {
     console.error('Request failed:', error);
-<<<<<<< HEAD
+
     const msg = error && error.message ? error.message : 'An unexpected error occurred';
     showError(msg);
 }
@@ -137,9 +137,7 @@
     } catch (_) {
         throw new Error('Invalid JSON response');
     }
-=======
-    showError(error.message || 'An unexpected error occurred');
->>>>>>> e507b1cd
+
 }
 
 function executeQuery() {
